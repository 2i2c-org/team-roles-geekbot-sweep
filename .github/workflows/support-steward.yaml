name: Support Steward

on:
  workflow_dispatch:
    inputs:
      update-roles:
        required: false
        type: boolean
        default: false
        description: |
          Whether or not to update the Team Roles or proceed with those currently saved
          in the team-roles.json file. If True, the file will be updated and new members
          will be used in the standup. If False (default), the file will not be updated
          and the members currently listed there will be used in the standup.
      update-calendar:
        required: false
        type: boolean
        default: false
        description: |
          Whether or not to add a new event to the Team Roles calendar. If True, a new
          event will be added.
      usergroup-name:
        required: false
        default: support-stewards
        description: |
          The Slack usergroup our Support Stewards are generated from
  schedule:
    - cron: "0 0 * * MON"  # Run at 00:00 UTC weekly on Mondays

env:
  USERGROUP_NAME: support-stewards

jobs:
  create-standup:
    permissions:
      contents: write
    runs-on: ubuntu-latest
    steps:
      - name: Checkout repo
        uses: actions/checkout@v3

<<<<<<< HEAD
=======
      - name: Setup Python v3.9
        uses: actions/setup-python@v4
        with:
          python-version: "3.10"

>>>>>>> f672c4ac
      - name: Install and configure Poetry
        uses: snok/install-poetry@v1
        with:
          virtualenvs-create: true
          virtualenvs-in-project: true

      - name: Load cached venv if one exists
        id: cached-poetry-dependencies
        uses: actions/cache@v3
        with:
          path: .venv
          key: venv-${{ runner.os }}-${{ steps.setup-python.outputs.python-version }}-${{ hashFiles('**/poetry.lock') }}

      - name: Install dependencies if cache does not exist
        if: steps.cached-poetry-dependencies.outputs.cache-hit != 'true'
        run: poetry install --no-interaction --no-root

      - name: Install library
        run: poetry install --no-interaction

      # This action use the github official cache mechanism internally
      - name: Install sops
        uses: mdgreenwald/mozilla-sops-action@v1
        with:
          version: v3.7.2

      - name: Setup sops credentials to decrypt repo secrets
        uses: google-github-actions/auth@v1
        with:
          credentials_json: "${{ secrets.GCP_KMS_DECRYPTOR_KEY }}"

      - name: Update team member in role
        if: github.event_name == 'schedule' || github.event.inputs.update-roles == 'true'
        run: |
          source .venv/bin/activate
          poetry run update-team-role support-steward
        env:
          USERGROUP_NAME: "${{ github.event.inputs.usergroup-name || env.USERGROUP_NAME }}"

      - name: Add and Commit updated team-roles.json file
        if: github.event_name == 'schedule' || github.event.inputs.update-roles == 'true'
        uses: EndBug/add-and-commit@v9
        with:
          add: team-roles.json
          message: "Update the Team Roles JSON file"

      - name: Create a standup for the Support Steward
        run: |
          source .venv/bin/activate
          poetry run create-standup support-steward

  update-calendar:
    runs-on: ubuntu-latest
    needs:
      - create-standup
    if: |
      github.event.inputs.update-calendar == 'true'
      || github.event_name == 'schedule'
    steps:
      - name: Checkout repo
        uses: actions/checkout@v3

<<<<<<< HEAD
=======
      - name: Setup Python v3.9
        uses: actions/setup-python@v4
        with:
          python-version: "3.10"

>>>>>>> f672c4ac
      - name: Install and configure Poetry
        uses: snok/install-poetry@v1
        with:
          virtualenvs-create: true
          virtualenvs-in-project: true

      - name: Load cached venv if one exists
        id: cached-poetry-dependencies
        uses: actions/cache@v3
        with:
          path: .venv
          key: venv-${{ runner.os }}-${{ steps.setup-python.outputs.python-version }}-${{ hashFiles('**/poetry.lock') }}

      - name: Install dependencies if cache does not exist
        if: steps.cached-poetry-dependencies.outputs.cache-hit != 'true'
        run: poetry install --no-interaction --no-root

      - name: Install library
        run: poetry install --no-interaction

      # This action use the github official cache mechanism internally
      - name: Install sops
        uses: mdgreenwald/mozilla-sops-action@v1
        with:
          version: v3.7.2

      - name: Setup sops credentials to decrypt repo secrets
        uses: google-github-actions/auth@v1
        with:
          credentials_json: "${{ secrets.GCP_KMS_DECRYPTOR_KEY }}"

      - name: Create next Support Steward event in the calendar
        run: |
          source .venv/bin/activate
          poetry run create-next-event support-steward
        env:
          USERGROUP_NAME: "${{ github.event.inputs.usergroup-name || env.USERGROUP_NAME }}"<|MERGE_RESOLUTION|>--- conflicted
+++ resolved
@@ -39,14 +39,6 @@
       - name: Checkout repo
         uses: actions/checkout@v3
 
-<<<<<<< HEAD
-=======
-      - name: Setup Python v3.9
-        uses: actions/setup-python@v4
-        with:
-          python-version: "3.10"
-
->>>>>>> f672c4ac
       - name: Install and configure Poetry
         uses: snok/install-poetry@v1
         with:
@@ -109,14 +101,6 @@
       - name: Checkout repo
         uses: actions/checkout@v3
 
-<<<<<<< HEAD
-=======
-      - name: Setup Python v3.9
-        uses: actions/setup-python@v4
-        with:
-          python-version: "3.10"
-
->>>>>>> f672c4ac
       - name: Install and configure Poetry
         uses: snok/install-poetry@v1
         with:
