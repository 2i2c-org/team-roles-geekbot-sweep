--- conflicted
+++ resolved
@@ -39,13 +39,8 @@
       - name: Checkout repo
         uses: actions/checkout@v3
 
-<<<<<<< HEAD
-      - name: Setup Python
-        uses: actions/setup-python@v4.5.0
-=======
       - name: Setup Python v3.9
         uses: actions/setup-python@v4
->>>>>>> 86a04897
         with:
           python-version: "3.10"
 
@@ -111,13 +106,8 @@
       - name: Checkout repo
         uses: actions/checkout@v3
 
-<<<<<<< HEAD
-      - name: Setup Python
-        uses: actions/setup-python@v4.5.0
-=======
       - name: Setup Python v3.9
         uses: actions/setup-python@v4
->>>>>>> 86a04897
         with:
           python-version: "3.10"
 
