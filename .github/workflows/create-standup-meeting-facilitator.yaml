--- conflicted
+++ resolved
@@ -45,12 +45,7 @@
       - name: Update team member in role
         if: github.event_name == 'schedule' || github.event.inputs.update-roles == 'true'
         run: |
-<<<<<<< HEAD
-          poetry run update-team-role meeting-facilitator
-=======
           poetry run update-team-roles meeting-facilitator
-          git diff
->>>>>>> af5c023c
         env:
           TEAM_NAME: "${{ github.event.inputs.team-name || env.TEAM_NAME }}"
           SLACK_BOT_TOKEN: "${{ secrets.SLACK_BOT_TOKEN }}"
