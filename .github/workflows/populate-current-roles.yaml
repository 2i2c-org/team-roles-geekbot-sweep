name: Populate a JSON file with members currently serving in our Team Roles

on:
  workflow_dispatch:
    inputs:
      current-support-steward:
        required: true
        description: |
          The Slack display name of the team member currently serving in the Support
          Steward role (i.e. for more than two weeks)
      incoming-support-steward:
        required: true
        description: |
          The Slack display name of the team member most recently taking up service in
          the Support Steward role (i.e. for less than two weeks)
      usergroup-name:
        required: false
        default: support-stewards
        description: |
          The Slack usergroup(s) our Team Roles are generated from. If providing multiple
          usergroups, separate them with a comma ",".
      standup-manager:
        required: false
        default: "Sarah"
        description: |
          The Slack display name of the team member who will manage the standups.
          They should have generated the API key saved in GEEKBOT_API_KEY.
          This role is required so that the API can continue to 'see' all standups that
          it has created.
      current-meeting-facilitator:
        description: |
          (Optional: This role is now retired so we will set this to null in the
          code.) The Slack display name of the team member currently serving in
          the Meeting Facilitator role
      dry-run:
        type: boolean
        default: false
        description: |
          Run the workflow as a dry-run. If true, the action will not commit
          the changed file to the branch.

jobs:
  populate-team-roles:
    runs-on: ubuntu-latest
    permissions:
      contents: write
    steps:
      - name: Checkout repo
        uses: actions/checkout@v3

<<<<<<< HEAD
=======
      - name: Setup Python v3.9
        uses: actions/setup-python@v4
        with:
          python-version: "3.9"

>>>>>>> 86a04897
      - name: Install and configure Poetry
        uses: snok/install-poetry@v1
        with:
          virtualenvs-create: true
          virtualenvs-in-project: true

      - name: Load cached venv if one exists
        id: cached-poetry-dependencies
        uses: actions/cache@v3
        with:
          path: .venv
          key: venv-${{ runner.os }}-${{ steps.setup-python.outputs.python-version }}-${{ hashFiles('**/poetry.lock') }}

      - name: Install dependencies if cache does not exist
        if: steps.cached-poetry-dependencies.outputs.cache-hit != 'true'
        run: poetry install --no-interaction --no-root

      - name: Install library
        run: poetry install --no-interaction

      # This action use the github official cache mechanism internally
      - name: Install sops
        uses: mdgreenwald/mozilla-sops-action@v1
        with:
          version: v3.7.2

      - name: Setup sops credentials to decrypt repo secrets
        uses: google-github-actions/auth@v1
        with:
          credentials_json: "${{ secrets.GCP_KMS_DECRYPTOR_KEY }}"

      - name: Populate team-roles.json
        run: |
          source .venv/bin/activate
          poetry run populate-current-roles
        env:
          CURRENT_MEETING_FACILITATOR: "${{ github.event.inputs.current-meeting-facilitator }}"
          CURRENT_SUPPORT_STEWARD: "${{ github.event.inputs.current-support-steward }}"
          INCOMING_SUPPORT_STEWARD: "${{ github.event.inputs.incoming-support-steward }}"
          USERGROUP_NAMES: "${{ github.event.inputs.usergroup-name }}"
          STANDUP_MANAGER: "${{ github.event.inputs.standup-manager }}"

      - name: Add and Commit updated team-roles.json file
        if: github.event.inputs.dry-run != 'true'
        uses: EndBug/add-and-commit@v9
        with:
          add: team-roles.json
          message: "Update the Team Roles JSON file"<|MERGE_RESOLUTION|>--- conflicted
+++ resolved
@@ -48,14 +48,6 @@
       - name: Checkout repo
         uses: actions/checkout@v3
 
-<<<<<<< HEAD
-=======
-      - name: Setup Python v3.9
-        uses: actions/setup-python@v4
-        with:
-          python-version: "3.9"
-
->>>>>>> 86a04897
       - name: Install and configure Poetry
         uses: snok/install-poetry@v1
         with:
