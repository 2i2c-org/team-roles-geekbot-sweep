--- conflicted
+++ resolved
@@ -308,9 +308,6 @@
 
         return last_event_end_date, last_member
 
-<<<<<<< HEAD
-    def calculate_next_event_metadata(
-=======
     def get_upcoming_events(self, date=None, nMaxResults=50):
         """Get the upcoming events in a Google calendar for a specific role
 
@@ -365,8 +362,7 @@
 
         return events
 
-    def calculate_next_event_data(
->>>>>>> f6a6123b
+    def calculate_next_event_metadata(
         self, ref_date=None, member=None, offset=0, suppress_logs=False
     ):
         """Calculate the metadata for the next event in this role's series. Metadata are:
